--- conflicted
+++ resolved
@@ -36,11 +36,10 @@
   name: "Yipeng Huang"
   avatar: "/assets/images/biopics/yipeng_h.jpg"
 
-<<<<<<< HEAD
 Sanskruti Wathare:
   name: "Sanskruti Wathare"
 
-Praveen J:
+Praveen J Q:
   name: "Praveen J"
 
 Hirmay Sandesara:
@@ -48,8 +47,7 @@
 
 Harshit Garg:
   name: "Harshit Garg"
-=======
+
 Praveen J:
   name: "Praveen J"
   avatar: "/assets/images/biopics/praveen_j.jpg"
->>>>>>> 76aecb6e
